--- conflicted
+++ resolved
@@ -10,10 +10,8 @@
 export Wing, WingXSec
 
 include("./Singularities.jl")
-<<<<<<< HEAD
+
 @reexport using .Singularities
-=======
 export LineVortex
->>>>>>> 1e150383
 
 end # module AeroFlux
